--- conflicted
+++ resolved
@@ -3,16 +3,10 @@
 import compose from 'ramda/src/compose'
 import {connect} from 'react-redux'
 import {type StoreState} from '$lf/types'
-import {withRunSaga, type WithRunSagaProps} from '$src/shared/utils'
 import ProjectsList from './ProjectsList'
 import css from './index.css'
-<<<<<<< HEAD
-=======
-import FolderDropzone from './FolderDropzone'
-import ProjectItem from './ProjectItem'
 import {withRunSaga, type WithRunSagaProps} from '$shared/utils'
 import isPathAProject from '$lb/projects/lfEndpoints/isPathAProject.caller'
->>>>>>> 00df99da
 
 type Props = WithRunSagaProps & {
   projects: Object,
