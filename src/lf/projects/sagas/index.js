--- conflicted
+++ resolved
@@ -1,6 +1,4 @@
-<<<<<<< HEAD
 // @flow
-
 export function* isPathAProject(params: {path: string}): Generator<*, *, boolean> {
   console.log('isProject', params)
 }
@@ -15,7 +13,4 @@
 
 export function* unrecognizeProject(params: {path: string}): Generator<*, *, {type: 'ok'} | {type: 'error', message: string}> {
   console.log('unrecognize', params)
-}
-=======
-// @flow
->>>>>>> 00df99da
+}