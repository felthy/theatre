// @flow
import {React} from '$studio/handy'
import css from './ComponentNode.css'
import {STATUS} from './constants'
import cx from 'classnames'

type Props = {
<<<<<<< HEAD
  nodeProps: Object
=======
  nodeProps: $FixMe
>>>>>>> 7d8cd1dd
  setAsComponentBeingSet: Function
  setClassValue: Function
}
type State = {
  isContentHidden: boolean
  classValue: string
}

class Node extends React.PureComponent<Props, State> {
  state = {
    classValue: '',
    isContentHidden: false,
  }

  componentDidMount() {
    const classValue = this.props.nodeProps.class
    if (classValue != null) this.setState(() => ({classValue}))
  }

  componentWillReceiveProps(nextProps: Props) {
    if (
      (nextProps.nodeProps.status === STATUS.CHANGED ||
        nextProps.nodeProps.status === STATUS.UNCHANGED) &&
      this.state.isContentHidden
    ) {
      this.setState(() => ({isContentHidden: false}))
    }
  }

  setAsComponentBeingSet = () => {
    this.setState(() => ({isContentHidden: true}))
    this.props.setAsComponentBeingSet()
  }

  classValueChangeHandler = e => {
    const {value} = e.target
    this.setState(() => ({classValue: value}))
  }

  keyDownHandler = e => {
    if (e.keyCode === 13) {
      this.input.blur()
    }
  }

  setClassValue = () => {
    if (this.state.classValue !== this.props.nodeProps.class) {
      this.props.setClassValue(this.state.classValue)
    }
  }

  render() {
    const {nodeProps} = this.props
    const {isContentHidden, classValue} = this.state
    return (
      <div
        className={cx(css.container, {
          [css.isContentHidden]: isContentHidden,
        })}
        onMouseDown={e => {
          if (!e.shiftKey) e.stopPropagation()
        }}
      >
        <div className={css.displayName} onClick={this.setAsComponentBeingSet}>
          <span className={css.tagOpen}>&lt;</span>
          <span className={css.tagName}>{nodeProps.displayName}</span>
          {/* <span className={css.dot}>.</span> */}
          {/* <span className={css.className}>{props.classNames}</span> */}
          <span className={css.tagClose}>&gt;</span>
          {/* {`<${nodeProps.displayName}>`} */}
        </div>
        {/* <div className={css.className}>
          <input
            ref={c => (this.input = c)}
            type="text"
            placeholder="Class"
            value={classValue}
            onContextMenu={() => this.input.blur()}
            onChange={this.classValueChangeHandler}
            onKeyDown={this.keyDownHandler}
            onBlur={this.setClassValue}
          />
        </div> */}
      </div>
    )
  }
}

export const presentationOnlyComponent = ({nodeProps}) => {
  return (
    <div className={css.container}>
      <div className={css.displayName}>{`<${nodeProps.displayName}>`}</div>
      <div className={css.className}>
        <input type="text" placeholder="Class" />
      </div>
    </div>
  )
}

export default Node<|MERGE_RESOLUTION|>--- conflicted
+++ resolved
@@ -5,11 +5,7 @@
 import cx from 'classnames'
 
 type Props = {
-<<<<<<< HEAD
-  nodeProps: Object
-=======
   nodeProps: $FixMe
->>>>>>> 7d8cd1dd
   setAsComponentBeingSet: Function
   setClassValue: Function
 }
