--- conflicted
+++ resolved
@@ -555,11 +555,7 @@
   }
 
   render() {
-<<<<<<< HEAD
-    const {nodes, nodeBeingDragged, activeDropZone} = this.state
-=======
-    const {nodes, nodeBeingDragged, activeDropZone, selectedNodeId, isCommandDown} = this.state
->>>>>>> 915013e1
+    const {nodes, nodeBeingDragged, activeDropZone, isCommandDown} = this.state
     const isANodeBeingDragged = nodeBeingDragged != null
     const selectedNodeId = getSelectedNodeId(this.props.rootComponentDescriptor)
 
@@ -592,41 +588,11 @@
               unsetActiveDropZone={() =>
                 this.setState(() => ({activeDropZone: null}))
               }
-              setSelectedNodeId={(selectedNodeId: string) =>
-                this.setState(() => ({selectedNodeId}))
-              }
+              setSelectedNodeId={this.setSelectedNodeId}
               listOfDisplayNames={this.props.listOfDisplayNames}
               handleTextNodeTypeChange={this.handleTextNodeTypeChange}
               cancelTextNodeTypeChange={this.cancelTextNodeTypeChange}
             />
-<<<<<<< HEAD
-          )}
-          <div ref={c => (this.treeWrapper = c)} className={css.treeWrapper}>
-            <div
-              ref={c => (this.treeContainer = c)}
-              className={css.treeContainer}
-            >
-              <NodeContainer
-                key={nodes.id}
-                selectedNodeId={selectedNodeId}
-                nodeData={nodes}
-                dispatchAction={this.dispatchActionFromNode}
-                isANodeBeingDragged={isANodeBeingDragged}
-                setNodeBeingDragged={this.setNodeBeingDragged}
-                setActiveDropZone={activeDropZone =>
-                  this.setState(() => ({activeDropZone}))
-                }
-                unsetActiveDropZone={() =>
-                  this.setState(() => ({activeDropZone: null}))
-                }
-                setSelectedNodeId={this.setSelectedNodeId}
-                listOfDisplayNames={this.props.listOfDisplayNames}
-                handleTextNodeTypeChange={this.handleTextNodeTypeChange}
-                cancelTextNodeTypeChange={this.cancelTextNodeTypeChange}
-              />
-            </div>
-=======
->>>>>>> 915013e1
           </div>
         </div>
         {this._renderScroller('down')}
