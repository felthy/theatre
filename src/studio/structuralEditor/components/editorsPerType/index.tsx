
import * as _ from 'lodash'

<<<<<<< HEAD
// $FlowIgnore
const context = require.context(
  './',
  true,
  /\.\/([a-zA-Z]+)Editor\/index\.tsx$/,
)
=======
const context = require.context('./', true, /\.\/([a-zA-Z]+)Editor\/index\.tsx$/)
>>>>>>> 7d8cd1dd
const listOfModulePaths: Array<string> = context.keys()
const requireModuleByPath: typeof require = context
const components = _.mapValues(
  _.keyBy(listOfModulePaths, s => {
    const matches: Array<string> = s.match(
      /\/([a-zA-Z]+)Editor\/index\.tsx$/,
    ) as $IntentionalAny
    return matches[1]
  }),
  localePath => requireModuleByPath(localePath).default,
)

export default components<|MERGE_RESOLUTION|>--- conflicted
+++ resolved
@@ -1,16 +1,11 @@
-
 import * as _ from 'lodash'
 
-<<<<<<< HEAD
 // $FlowIgnore
 const context = require.context(
   './',
   true,
   /\.\/([a-zA-Z]+)Editor\/index\.tsx$/,
 )
-=======
-const context = require.context('./', true, /\.\/([a-zA-Z]+)Editor\/index\.tsx$/)
->>>>>>> 7d8cd1dd
 const listOfModulePaths: Array<string> = context.keys()
 const requireModuleByPath: typeof require = context
 const components = _.mapValues(
