import {CommonNamespaceState} from '$studio/common/types'
import {WorkspaceNamespaceState} from '$studio/workspace/types'
import {IComponentModelNamespaceState} from '$studio/componentModel/types'
import {AnimationTimelineNamespaceState} from '$studio/animationTimeline/types'
import {ComposePanelNamespaceState} from '$studio/composePanel/types'

// @ts-ignore @todo
<<<<<<< HEAD
export type StoreState = {
  common: CommonNamespaceState
  workspace: WorkspaceNamespaceState
  componentModel: ComponentModelNamespaceState
  animationTimeline: AnimationTimelineNamespaceState
  composePanel: ComposePanelNamespaceState
=======
export interface IStoreState {
  common: CommonNamespaceState,
  workspace: WorkspaceNamespaceState,
  componentModel: IComponentModelNamespaceState,
  animationTimeline: AnimationTimelineNamespaceState,
  composePanel: ComposePanelNamespaceState,
>>>>>>> 7d8cd1dd
}

export type Selector<ReturnType, ParamsType> = (
  state: IStoreState,
  params: ParamsType,
) => ReturnType<|MERGE_RESOLUTION|>--- conflicted
+++ resolved
@@ -5,21 +5,12 @@
 import {ComposePanelNamespaceState} from '$studio/composePanel/types'
 
 // @ts-ignore @todo
-<<<<<<< HEAD
-export type StoreState = {
-  common: CommonNamespaceState
-  workspace: WorkspaceNamespaceState
-  componentModel: ComponentModelNamespaceState
-  animationTimeline: AnimationTimelineNamespaceState
-  composePanel: ComposePanelNamespaceState
-=======
 export interface IStoreState {
   common: CommonNamespaceState,
   workspace: WorkspaceNamespaceState,
   componentModel: IComponentModelNamespaceState,
   animationTimeline: AnimationTimelineNamespaceState,
   composePanel: ComposePanelNamespaceState,
->>>>>>> 7d8cd1dd
 }
 
 export type Selector<ReturnType, ParamsType> = (
