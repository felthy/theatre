--- conflicted
+++ resolved
@@ -1,10 +1,5 @@
-<<<<<<< HEAD
 import * as React from 'react' // eslint-disable-line flowtype/require-valid-file-annotation
 import {connect, compose, reduceStateAction} from '$studio/handy'
-=======
-import * as React from 'react'
-import {connect, compose} from '$studio/handy'
->>>>>>> 5ec5c2cf
 import {IStoreState} from '$studio/types'
 import * as _ from 'lodash'
 import {set, get} from 'lodash/fp'
@@ -472,8 +467,17 @@
     return (
       <div className={css.container}>
         {visiblePanels.map(panelId => (
-<<<<<<< HEAD
-          <Panel
+// <<<<<<< HEAD
+//           <Panel
+//             key={panelId}
+//             panelId={panelId}
+//             isInEditMode={this.state.isInEditMode}
+//             boundaries={this.state.calculatedBoundaries[panelId]}
+//             gridOfBoundaries={this.state.gridOfBoundaries}
+//             updatePanelBoundaries={this.updatePanelBoundaries}
+//           />
+// =======
+          <PanelController
             key={panelId}
             panelId={panelId}
             isInEditMode={this.state.isInEditMode}
@@ -481,9 +485,7 @@
             gridOfBoundaries={this.state.gridOfBoundaries}
             updatePanelBoundaries={this.updatePanelBoundaries}
           />
-=======
-          <PanelController key={panelId} panelId={panelId} />
->>>>>>> 5ec5c2cf
+
         ))}
         {/*
           {isCreatingNewPanel &&
